<<<<<<< HEAD
=======
pandas>=1.0,!=1.1  # pandas 1.1 breaks tests, https://github.com/pandas-dev/pandas/issues/35446
>>>>>>> 5f3be075
numpy>=1.15
pandas>=1.0,<1.1
scipy~=1.0
h5py==2.10.0
dataclasses
natsort
importlib_metadata>=0.7; python_version < '3.8'
<<<<<<< HEAD
packaging
sparse>=0.10.0
# TODO: make these belog to an "anndata[dask]" "extra"
dask[dataframe]
dask[array]
=======
packaging>=20
xlrd<2.0  # xlsx format not support anymore from v2.0, see pandas/issues/38524
>>>>>>> 5f3be075
<|MERGE_RESOLUTION|>--- conflicted
+++ resolved
@@ -1,21 +1,14 @@
-<<<<<<< HEAD
-=======
+numpy>=1.15
 pandas>=1.0,!=1.1  # pandas 1.1 breaks tests, https://github.com/pandas-dev/pandas/issues/35446
->>>>>>> 5f3be075
-numpy>=1.15
-pandas>=1.0,<1.1
 scipy~=1.0
 h5py==2.10.0
 dataclasses
 natsort
 importlib_metadata>=0.7; python_version < '3.8'
-<<<<<<< HEAD
 packaging
 sparse>=0.10.0
+packaging>=20
+xlrd<2.0  # xlsx format not support anymore from v2.0, see pandas/issues/38524
 # TODO: make these belog to an "anndata[dask]" "extra"
 dask[dataframe]
-dask[array]
-=======
-packaging>=20
-xlrd<2.0  # xlsx format not support anymore from v2.0, see pandas/issues/38524
->>>>>>> 5f3be075
+dask[array]