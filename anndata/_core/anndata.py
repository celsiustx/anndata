--- conflicted
+++ resolved
@@ -93,15 +93,6 @@
 
 @singledispatch
 def _gen_dataframe(anno, length, index_names):
-<<<<<<< HEAD
-    if isinstance(anno, pd.DataFrame) or isinstance(anno, dd.DataFrame):
-        anno = anno.copy()
-        if not is_string_dtype(anno.index):
-            logger.warning("Transforming to str index.")
-            anno.index = anno.index.astype(str)
-        return anno
-=======
->>>>>>> c0912437
     if anno is None or len(anno) == 0:
         return pd.DataFrame(index=RangeIndex(0, length, name=None).astype(str))
     for index_name in index_names:
@@ -115,6 +106,15 @@
 
 
 @_gen_dataframe.register(pd.DataFrame)
+def _(anno, length, index_names):
+    anno = anno.copy()
+    if not is_string_dtype(anno.index):
+        warnings.warn("Transforming to str index.", ImplicitModificationWarning)
+        anno.index = anno.index.astype(str)
+    return anno
+
+
+@_gen_dataframe.register(dd.DataFrame)
 def _(anno, length, index_names):
     anno = anno.copy()
     if not is_string_dtype(anno.index):
