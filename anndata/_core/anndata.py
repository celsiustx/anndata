--- conflicted
+++ resolved
@@ -561,16 +561,12 @@
         # layers
         self._layers = Layers(self, layers)
 
-<<<<<<< HEAD
     def _create_axis_arrays(self, axis, vals_raw):
         return AxisArrays(self, axis, vals=convert_to_dict(vals_raw))
 
     def _create_pairwise_arrays(self, axis, vals_raw):
         return PairwiseArrays(self, axis, vals=convert_to_dict(vals_raw))
 
-
-    def __sizeof__(self) -> int:
-=======
     def __sizeof__(self, show_stratified=None) -> int:
         def get_size(X):
             if issparse(X):
@@ -579,7 +575,6 @@
             else:
                 return X.__sizeof__()
 
->>>>>>> 5f3be075
         size = 0
         attrs = list(["_X", "_obs", "_var"])
         attrs_multi = list(["_uns", "_obsm", "_varm", "varp", "_obsp", "_layers"])
@@ -1155,17 +1150,11 @@
         oidx, vidx = self._normalize_indices(index)
         return AnnData(self, oidx=oidx, vidx=vidx, asview=True)
 
-<<<<<<< HEAD
     def _remove_unused_categories(self, df_full, df_sub, uns, inplace=True):
-        from pandas.api.types import is_categorical
-
         if not inplace:
             # Dask requires that we not let this mutate the real object.
             uns = uns.copy()
 
-=======
-    def _remove_unused_categories(self, df_full, df_sub, uns):
->>>>>>> 5f3be075
         for k in df_full:
             if not is_categorical_dtype(df_full[k]):
                 continue
@@ -1546,41 +1535,7 @@
                 X = _subset(self._adata_ref.X, (self._oidx, self._vidx)).copy()
             else:
                 X = self.X.copy()
-<<<<<<< HEAD
-            # TODO: Figure out what case this is:
-            if X is not None:
-                dtype = X.dtype
-                if (not (X.shape is self.shape)) and (is_dask(X.shape) or is_dask(self.shape)):
-                    raise ValueError("Use the AnnDataDask suclass if the shape is daskified!")
-                elif X.shape != self.shape:
-                    X = X.reshape(self.shape)
-            else:
-                dtype = "float32"
-            if any(is_dask(v) for v in (X, self.obs, self.var, self.uns)):
-                import anndata_dask
-                cls = anndata_dask.AnnDataDask
-            else:
-                cls = AnnData
-            return cls(
-                X=X,
-                obs=self.obs.copy(),
-                var=self.var.copy(),
-                # deepcopy on DictView does not work and is unnecessary
-                # as uns was copied already before
-                uns=self._uns.copy()
-                if isinstance(self.uns, DictView)
-                else deepcopy(self._uns),
-                obsm=self.obsm.copy(),
-                varm=self.varm.copy(),
-                obsp=self.obsp.copy(),
-                varp=self.varp.copy(),
-                raw=self.raw.copy() if self.raw is not None else None,
-                layers=self.layers.copy(),
-                dtype=dtype,
-            )
-=======
             return self._create_anndata(X=X)
->>>>>>> 5f3be075
         else:
             from .._io import read_h5ad
 
