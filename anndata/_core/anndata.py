--- conflicted
+++ resolved
@@ -4,12 +4,7 @@
 import warnings
 import collections.abc as cabc
 from collections import OrderedDict
-<<<<<<< HEAD
-from copy import deepcopy
-
-=======
 from copy import copy, deepcopy
->>>>>>> 58886f09
 from enum import Enum
 from functools import partial, singledispatch
 from pathlib import Path
