from collections.abc import Mapping, MutableMapping
from functools import _find_impl, singledispatch
from pathlib import Path
from types import MappingProxyType
from typing import Callable, Type, TypeVar, Union
from warnings import warn

import numpy as np
from scipy import sparse
import pandas as pd
from pandas.api.types import is_categorical_dtype
import numcodecs
import zarr

from .._core.anndata import AnnData
from .._core.raw import Raw
from ..compat import (
    _from_fixed_length_strings,
    _to_fixed_length_strings,
    _clean_uns,
)
from .utils import (
    report_read_key_on_error,
    report_write_key_on_error,
    write_attribute,
    _read_legacy_raw,
    EncodingVersions,
    check_key,
)
from . import WriteWarning


T = TypeVar("T")


def write_zarr(
    store: Union[MutableMapping, str, Path],
    adata: AnnData,
    chunks=None,
    **dataset_kwargs,
) -> None:
    if isinstance(store, Path):
        store = str(store)
    adata.strings_to_categoricals()
    if adata.raw is not None:
        adata.strings_to_categoricals(adata.raw.var)
    f = zarr.open(store, mode="w")
    if chunks is not None and not isinstance(adata.X, sparse.spmatrix):
        write_attribute(f, "X", adata.X, dict(chunks=chunks, **dataset_kwargs))
    else:
        write_attribute(f, "X", adata.X, dataset_kwargs)
    write_attribute(f, "obs", adata.obs, dataset_kwargs)
    write_attribute(f, "var", adata.var, dataset_kwargs)
    write_attribute(f, "obsm", adata.obsm, dataset_kwargs)
    write_attribute(f, "varm", adata.varm, dataset_kwargs)
    write_attribute(f, "obsp", adata.obsp, dataset_kwargs)
    write_attribute(f, "varp", adata.varp, dataset_kwargs)
    write_attribute(f, "layers", adata.layers, dataset_kwargs)
    write_attribute(f, "uns", adata.uns, dataset_kwargs)
    write_attribute(f, "raw", adata.raw, dataset_kwargs)


def _write_method(cls: Type[T]) -> Callable[[zarr.Group, str, T], None]:
    return _find_impl(cls, ZARR_WRITE_REGISTRY)


@write_attribute.register(zarr.Group)
def write_attribute_zarr(f, key, value, dataset_kwargs=MappingProxyType({})):
    if key in f:
        del f[key]
    _write_method(type(value))(f, key, value, dataset_kwargs)


def write_mapping(f, key, value: Mapping, dataset_kwargs=MappingProxyType({})):
    for sub_k, sub_v in value.items():
        if not isinstance(key, str):
            warn(
                f"dict key {key} transformed to str upon writing to zarr, using "
                "string keys is recommended.",
                WriteWarning,
            )
        write_attribute(f, f"{key}/{sub_k}", sub_v, dataset_kwargs)


@report_write_key_on_error
def write_dataframe(z, key, df, dataset_kwargs=MappingProxyType({})):
    # Check arguments
    for reserved in ("__categories", "_index"):
        if reserved in df.columns:
            raise ValueError(f"{reserved!r} is a reserved name for dataframe columns.")

    col_names = [check_key(c) for c in df.columns]

    if df.index.name is not None:
        index_name = df.index.name
    else:
        index_name = "_index"
    index_name = check_key(index_name)

    group = z.create_group(key)
    group.attrs["encoding-type"] = "dataframe"
    group.attrs["encoding-version"] = EncodingVersions.dataframe.value
    group.attrs["column-order"] = col_names
    group.attrs["_index"] = index_name

    write_series(group, index_name, df.index, dataset_kwargs)
    for col_name, (_, series) in zip(col_names, df.items()):
        write_series(group, col_name, series, dataset_kwargs)


@report_write_key_on_error
def write_series(group, key, series, dataset_kwargs=MappingProxyType({})):
    if series.dtype == object:
        group.create_dataset(
            key,
            shape=series.shape,
            dtype=object,
            object_codec=numcodecs.VLenUTF8(),
            **dataset_kwargs,
        )
        group[key][:] = series.values
    elif is_categorical_dtype(series):
        # This should work for categorical Index and Series
        categorical: pd.Categorical = series.values
        categories: np.ndarray = categorical.categories.values
        codes: np.ndarray = categorical.codes
        category_key = f"__categories/{key}"

        write_array(group, category_key, categories, dataset_kwargs=dataset_kwargs)
        write_array(group, key, codes, dataset_kwargs=dataset_kwargs)

        group[key].attrs["categories"] = category_key
        # Must coerce np.bool_ to bool for json writing
        group[category_key].attrs["ordered"] = bool(categorical.ordered)
    else:
        group[key] = series.values


@report_write_key_on_error
def write_not_implemented(f, key, value, dataset_kwargs=MappingProxyType({})):
    # If it’s not an array, try and make it an array. If that fails, pickle it.
    # Maybe rethink that, maybe this should just pickle,
    # and have explicit implementations for everything else
    raise NotImplementedError(
        f"Failed to write value for {key}, since a writer for type {type(value)}"
        f" has not been implemented yet."
    )


@report_write_key_on_error
def write_list(g, key, value, dataset_kwargs=MappingProxyType({})):
    write_array(g, key, np.array(value), dataset_kwargs)


@report_write_key_on_error
def write_array(g, key, value, dataset_kwargs=MappingProxyType({})):
    if value.dtype == object:
        g.create_dataset(
            key,
            shape=value.shape,
            dtype=object,
            object_codec=numcodecs.VLenUTF8(),
            **dataset_kwargs,
        )
        g[key][:] = value
    elif value.dtype.kind == "V":
        # Structured dtype
        g.create_dataset(key, data=_to_fixed_length_strings(value), **dataset_kwargs)
    else:
        g.create_dataset(key, data=value, **dataset_kwargs)


# TODO: Not working quite right
@report_write_key_on_error
def write_scalar(f, key, value, dataset_kwargs=MappingProxyType({})):
    f.create_dataset(key, data=np.array(value), **dataset_kwargs)


@report_write_key_on_error
def write_none(f, key, value, dataset_kwargs=MappingProxyType({})):
    pass


# TODO: Figure out what to do with dataset_kwargs for these
@report_write_key_on_error
def write_csr(f, key, value, dataset_kwargs=MappingProxyType({})):
    group = f.create_group(key)
    group.attrs["encoding-type"] = "csr_matrix"
    group.attrs["encoding-version"] = EncodingVersions.csr_matrix.value
    group.attrs["shape"] = value.shape
    group["data"] = value.data
    group["indices"] = value.indices
    group["indptr"] = value.indptr


@report_write_key_on_error
def write_csc(f, key, value, dataset_kwargs=MappingProxyType({})):
    group = f.create_group(key)
    group.attrs["encoding-type"] = "csc_matrix"
    group.attrs["encoding-version"] = EncodingVersions.csc_matrix.value
    group.attrs["shape"] = value.shape
    group["data"] = value.data
    group["indices"] = value.indices
    group["indptr"] = value.indptr


def write_raw(f, key, value, dataset_kwargs=MappingProxyType({})):
    group = f.create_group(key)
    group.attrs["encoding-type"] = "raw"
    group.attrs["encoding-version"] = EncodingVersions.raw.value
    group.attrs["shape"] = value.shape
    write_attribute(group, "X", value.X, dataset_kwargs)
    write_attribute(group, "var", value.var, dataset_kwargs)
    write_attribute(group, "varm", value.varm, dataset_kwargs)


ZARR_WRITE_REGISTRY = {
    type(None): write_none,
    Mapping: write_mapping,
    object: write_not_implemented,
    np.ndarray: write_array,  # Possibly merge with write_series
    list: write_list,
    pd.DataFrame: write_dataframe,
    Raw: write_raw,
    # object: write_not_implemented,
    # h5py.Dataset: write_basic,
    # type(None): write_none,
    str: write_scalar,
    float: write_scalar,
    np.floating: write_scalar,
    bool: write_scalar,
    np.bool_: write_scalar,
    int: write_scalar,
    np.integer: write_scalar,
    sparse.csr_matrix: write_csr,
    sparse.csc_matrix: write_csc,
}


def read_zarr(store: Union[str, Path, MutableMapping, zarr.Group], dask: bool = False) -> AnnData:
    """\
    Read from a hierarchical Zarr array store.

    Parameters
    ----------
    store
        The filename, a :class:`~typing.MutableMapping`, or a Zarr storage class.
    """
    if isinstance(store, Path):
        store = str(store)

    f = zarr.open(store, mode="r")
    d = {}
    for k in f.keys():
        # Backwards compat
        if k.startswith("raw."):
            continue
        if k in {"obs", "var"}:
            d[k] = read_dataframe(f[k], dask=dask)
        else:  # Base case
            d[k] = read_attribute(f[k], dask=dask)

    d["raw"] = _read_legacy_raw(f, d.get("raw"), read_dataframe, read_attribute, dask)

    _clean_uns(d, dask)

    if dask:
        from anndata_dask import AnnDataDask
        return AnnDataDask(**d)
    else:
        return AnnData(**d)


@singledispatch
def read_attribute(value, dask: bool = False):
    raise NotImplementedError()


@read_attribute.register(zarr.Array)
@report_read_key_on_error
def read_dataset(dataset: zarr.Array, dask: bool = False):
    if dask:
        import dask.array as da
        return da.from_zarr(url=dataset.store.path, component=dataset.name)
    else:
        value = dataset[...]
        if not hasattr(value, "dtype"):
            return value
        elif isinstance(value.dtype, str):
            pass
        elif issubclass(value.dtype.type, np.str_):
            value = value.astype(object)
        elif issubclass(value.dtype.type, np.string_):
            value = value.astype(str).astype(object)  # bytestring -> unicode -> str
        elif len(value.dtype.descr) > 1:  # Compound dtype
            # For backwards compat, now strings are written as variable length
            value = _from_fixed_length_strings(value)
        if value.shape == ():
            value = value[()]
        return value


@read_attribute.register(zarr.Group)
@report_read_key_on_error
def read_group(group: zarr.Group, dask: bool = False):
    if "encoding-type" in group.attrs:
        enctype = group.attrs["encoding-type"]
        EncodingVersions[enctype].check(group.name, group.attrs["encoding-version"])
        if enctype == "dataframe":
            return read_dataframe(group, dask=dask)
        elif enctype == "csr_matrix":
            return read_csr(group, dask=dask)
        elif enctype == "csc_matrix":
            return read_csc(group, dask=dask)
        # At the moment, just treat raw as normal group
    return {k: read_attribute(group[k], dask=dask) for k in group.keys()}


@report_read_key_on_error
<<<<<<< HEAD
def read_csr(group: zarr.Group, dask: bool = False) -> sparse.csr_matrix:
    if dask:
        raise NotImplementedError
    else:
        return sparse.csr_matrix(
            (group["data"], group["indices"], group["indptr"]), shape=group.attrs["shape"],
        )


@report_read_key_on_error
def read_csc(group: zarr.Group, dask: bool = False) -> sparse.csc_matrix:
    if dask:
        raise NotImplementedError
    else:
        return sparse.csc_matrix(
            (group["data"], group["indices"], group["indptr"]), shape=group.attrs["shape"],
        )
=======
def read_csr(group: zarr.Group) -> sparse.csr_matrix:
    return sparse.csr_matrix(
        (group["data"], group["indices"], group["indptr"]),
        shape=group.attrs["shape"],
    )


@report_read_key_on_error
def read_csc(group: zarr.Group) -> sparse.csc_matrix:
    return sparse.csc_matrix(
        (group["data"], group["indices"], group["indptr"]),
        shape=group.attrs["shape"],
    )
>>>>>>> 5f3be075


@report_read_key_on_error
def read_dataframe_legacy(dataset: zarr.Array, dask: bool = False) -> pd.DataFrame:
    """Reads old format of dataframes"""
    # NOTE: Likely that categoricals need to be removed from uns
    if dask:
        from anndata._io.dask.zarr.load_dataframe import load_dask_dataframe
        df = load_dask_dataframe(dataset=dataset, index_col=lambda df: df.columns[0])
    else:
        df = pd.DataFrame(_from_fixed_length_strings(dataset[()]))
        df.set_index(df.columns[0], inplace=True)
    return df


@report_read_key_on_error
def read_dataframe(group, dask: bool = False) -> pd.DataFrame:
    if isinstance(group, zarr.Array):
        return read_dataframe_legacy(group, dask=dask)
    columns = list(group.attrs["column-order"])
    idx_key = group.attrs["_index"]
    if dask:
        import dask.dataframe as dd
        DF = dd.DataFrame
    else:
        DF = pd.DataFrame

    df = DF(
        {k: read_series(group[k], dask=dask) for k in columns},
        index=read_series(group[idx_key], dask=dask),
        columns=list(columns),
    )
    if idx_key != "_index":
        # TODO: this doesn't work in Dask, I don't think; dig up workaround for similar situation in HDF5+Dask code
        df.index.name = idx_key
    return df


@report_read_key_on_error
def read_series(dataset: zarr.Array, dask: bool = False) -> Union[np.ndarray, pd.Categorical]:
    if dask:
        raise NotImplementedError
    else:
        if "categories" in dataset.attrs:
            categories = dataset.attrs["categories"]
            if isinstance(categories, str):
                categories_key = categories
                parent_name = dataset.name.rstrip(dataset.basename)
                parent = zarr.open(dataset.store)[parent_name]
                categories_dset = parent[categories_key]
                categories = categories_dset[...]
                ordered = categories_dset.attrs.get("ordered", False)
            else:
                # TODO: remove this code at some point post 0.7
                # TODO: Add tests for this
                warn(
                    f"Your file {str(dataset.file.name)!r} has invalid categorical "
                    "encodings due to being written from a development version of "
                    "AnnData. Rewrite the file ensure you can read it in the future.",
                    FutureWarning,
                )
            return pd.Categorical.from_codes(dataset[...], categories, ordered=ordered)
        else:
            return dataset[...]<|MERGE_RESOLUTION|>--- conflicted
+++ resolved
@@ -317,13 +317,13 @@
 
 
 @report_read_key_on_error
-<<<<<<< HEAD
 def read_csr(group: zarr.Group, dask: bool = False) -> sparse.csr_matrix:
     if dask:
         raise NotImplementedError
     else:
         return sparse.csr_matrix(
-            (group["data"], group["indices"], group["indptr"]), shape=group.attrs["shape"],
+            (group["data"], group["indices"], group["indptr"]),
+            shape=group.attrs["shape"],
         )
 
 
@@ -333,23 +333,9 @@
         raise NotImplementedError
     else:
         return sparse.csc_matrix(
-            (group["data"], group["indices"], group["indptr"]), shape=group.attrs["shape"],
+            (group["data"], group["indices"], group["indptr"]),
+            shape=group.attrs["shape"],
         )
-=======
-def read_csr(group: zarr.Group) -> sparse.csr_matrix:
-    return sparse.csr_matrix(
-        (group["data"], group["indices"], group["indptr"]),
-        shape=group.attrs["shape"],
-    )
-
-
-@report_read_key_on_error
-def read_csc(group: zarr.Group) -> sparse.csc_matrix:
-    return sparse.csc_matrix(
-        (group["data"], group["indices"], group["indptr"]),
-        shape=group.attrs["shape"],
-    )
->>>>>>> 5f3be075
 
 
 @report_read_key_on_error
